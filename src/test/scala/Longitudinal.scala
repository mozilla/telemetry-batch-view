package telemetry.test

import org.json4s.JsonDSL._
import org.json4s.jackson.JsonMethods._
import org.scalatest.{FlatSpec, Matchers, PrivateMethodTester}
import telemetry.streams.Longitudinal
import org.apache.avro.{Schema, SchemaBuilder}
import org.apache.avro.generic.{GenericRecord, GenericData, GenericRecordBuilder}
import org.apache.avro.generic.GenericData.Record
import scala.collection.JavaConversions._
import scala.collection.JavaConverters._
import telemetry.parquet.ParquetFile

class LongitudinalTest extends FlatSpec with Matchers with PrivateMethodTester{
  def fixture = {
    def createPayload(idx: Int): Map[String, Any] = {
      // TODO: Use Scala Map and List directly?
      val histograms =
        ("TELEMETRY_TEST_FLAG" ->
           ("values" -> ("0" -> 1) ~ ("1" -> 0)) ~
           ("sum"    -> 0)) ~
        ("DEVTOOLS_TOOLBOX_OPENED_BOOLEAN" ->
           ("values" -> ("0" -> 42)) ~
           ("sum"    -> 0)) ~
        ("UPDATE_CHECK_NO_UPDATE_EXTERNAL" ->
           ("values" -> ("0" -> 42)) ~
           ("sum"    -> 42)) ~
        ("PLACES_BACKUPS_DAYSFROMLAST" ->
           ("values" -> ("1" -> 42)) ~
           ("sum"    -> 42)) ~
        ("GC_BUDGET_MS" ->
           ("values" -> ("1" -> 42)) ~
           ("sum"    -> 42)) ~
        ("GC_MS" ->
           ("values" -> ("1" -> 42)) ~
           ("sum"    -> 42))

      val keyedHistograms =
        ("ADDON_SHIM_USAGE" ->
           ("foo" ->
             ("values" -> ("1" -> 42)) ~
             ("sum"    -> 42))) ~
        ("SEARCH_COUNTS" ->
           ("foo" ->
              ("values" -> ("0" -> 42)) ~
              ("sum"    -> 42))) ~
        ("DEVTOOLS_PERFTOOLS_SELECTED_VIEW_MS" ->
           ("foo" ->
              ("values" -> ("1" -> 42)) ~
              ("sum"    -> 42)))

      val simpleMeasurements =
        ("uptime" -> 18L)

      val threadHangStats =
        List(
          ("name" -> "Gecko") ~
          ("activity" ->
            ("ranges" -> List(0, 1, 3, 7, 15)) ~
            ("values" -> ("0" -> 1) ~ ("1" -> 0)) ~
            ("sum"    -> 0)) ~
          ("hangs" ->
            List(
              ("histogram" ->
                ("ranges" -> List(0, 1, 3, 7, 15)) ~
                ("values" -> ("0" -> 1) ~ ("1" -> 0)) ~
                ("sum"    -> 0)) ~
              ("stack" -> List("A", "B", "C"))
            ))
        )

      val build =
        ("applicationId"   -> "{ec8030f7-c20a-464f-9b0e-13a3a9e97384}") ~
        ("applicationName" -> "Firefox") ~
        ("architecture"    -> "x86-64") ~
        ("buildId"         -> "20160101001100") ~
        ("version"         -> "46.0a2") ~
        ("vendor"          -> "Mozilla") ~
        ("platformVersion" -> "46.0a2") ~
        ("xpcomAbi"        -> "x86_64-gcc3")

      val partner =
        ("partnerNames" -> List("A", "B", "C"))

      val profile =
        ("creationDate" -> 1453615112) ~
        ("resetDate"    -> 1454615112)

      val settings =
        ("e10sEnabled" -> true) ~
        ("userPrefs" -> Map("browser.download.lastDir" -> "/home/anthony/Desktop"))

      val system =
          ("cpu" -> ("count" -> 4)) ~
          ("memoryMB" -> 2048) ~
          ("os" ->
             ("name"    -> "Windows_NT") ~
             ("locale"  -> "en_US") ~
             ("version" -> "6.1")) ~
          ("hdd" ->
             ("profile" ->
                ("revision" -> "12345") ~
                ("model"    -> "SAMSUNG X"))) ~
          ("gfx" ->
             ("adapters" -> List(
                ("RAM" -> 1024) ~ ("description" -> "FOO1") ~ ("deviceID" -> "1") ~ ("vendorID" -> "Vendor1") ~ ("GPUActive" -> true),
                ("RAM" -> 1024) ~ ("description" -> "FOO2") ~ ("deviceID" -> "2") ~ ("vendorID" -> "Vendor2") ~ ("GPUActive" -> false)
              )))

      val addons =
          ("activeAddons" -> Map(
            "jid0-edalmuivkozlouyij0lpdx548bc@jetpack" ->
              ("name" -> "geckoprofiler") ~ ("version" -> "1.16.14")
          )) ~
          ("theme" ->
            ("id"          -> "{972ce4c6-7e08-4474-a285-3208198ce6fd}") ~
            ("description" -> "The default theme.")) ~
          ("activePlugins" -> List(
            ("blocklisted" -> false) ~
            ("description" -> "Adobe PDF Plug-In For Firefox and Netscape 10.1.16") ~
            ("clicktoplay" -> true)
          )) ~
          ("activeGMPlugins" -> Map(
            "gmp-eme-adobe" ->
              ("applyBackgroundUpdates" -> 1) ~ ("userDisabled" -> false),
            "gmp-gmpopenh264" ->
              ("applyBackgroundUpdates" -> 1) ~ ("userDisabled" -> false)
          )) ~
          ("activeExperiment" ->
            ("id" -> "A") ~
            ("branch" -> "B"))

      val info =
        ("subsessionStartDate"      -> "2015-12-09T00:00:00.0-08:00") ~
        ("profileSubsessionCounter" -> (1000 - idx)) ~
        ("flashVersion"             -> "19.0.0.226") ~
        ("reason"                   -> "shutdown")

      Map("clientId"                   -> "26c9d181-b95b-4af5-bb35-84ebf0da795d",
          "os"                         -> "Windows_NT",
          "normalizedChannel"          -> "aurora",
          "documentId"                 -> idx.toString,
          "submissionDate"             -> "20160128",
          "sampleId"                   -> 42.0,
          "Size"                       -> 93691.0,
          "creationTimestamp"          -> 1.45393974518300006E18,
          "geoCountry"                 -> "US",
          "geoCity"                    -> "New York",
          "DNT"                        -> "1",
          "payload.info"               -> compact(render(info)),
          "payload.simpleMeasurements" -> compact(render(simpleMeasurements)),
          "payload.histograms"         -> compact(render(histograms)),
          "payload.keyedHistograms"    -> compact(render(keyedHistograms)),
          "payload.threadHangStats"    -> compact(render(threadHangStats)),
          "environment.build"          -> compact(render(build)),
          "environment.partner"        -> compact(render(partner)),
          "environment.profile"        -> compact(render(profile)),
          "environment.settings"       -> compact(render(settings)),
          "environment.system"         -> compact(render(system)),
          "environment.addons"         -> compact(render(addons)))
    }

    new {
      private val view = Longitudinal()

      private val buildSchema = PrivateMethod[Schema]('buildSchema)
      private val buildRecord = PrivateMethod[Option[GenericRecord]]('buildRecord)

      val schema = view invokePrivate buildSchema()
      val payloads = for (i <- 1 to 10) yield createPayload(i)
      val dupes = for (i <- 1 to 10) yield createPayload(1)
      val record = (view invokePrivate buildRecord((payloads ++ dupes).toIterable, schema)).get
    }
  }

  "Records" can "be serialized" in {
    ParquetFile.serialize(List(fixture.record).toIterator, fixture.schema)
  }

  "payload.threadHangStats" must "be converted correctly" in {
    val activity = fixture.record.get("thread_hang_activity").asInstanceOf[Array[java.util.Map[String, GenericData.Record]]].toList
    assert(activity.length == fixture.payloads.length)
    activity.foreach{ x =>
      val histogram = x.get("Gecko").get("values")
      assert(histogram.asInstanceOf[Array[Int]].toList == List(1, 0, 0, 0, 0))
    }

    val hangs = fixture.record.get("thread_hang_stacks").asInstanceOf[Array[java.util.Map[String, java.util.Map[String, GenericData.Record]]]].toList
    assert(hangs.length == fixture.payloads.length)
    hangs.foreach{ x =>
      val histogram = x.get("Gecko").get("A\nB\nC").get("values")
      assert(histogram.asInstanceOf[Array[Int]].toList == List(1, 0, 0, 0, 0))
    }
  }

  "top level fields" must "be converted correctly" in {
    val fieldValues = Array(
<<<<<<< HEAD
      "submission_date"    -> "20160128",
      "sample_id"          -> 42.0,
      "size"               -> 93691.0,
      "creation_timestamp" -> 1.45393974518300006E18,
      "geo_country"        -> "US",
      "geo_city"           -> "New York",
      "dnt_header"         -> "1"
    )
    for ((key, value) <- fieldValues) {
      val records = value match {
        case expected : Double =>
          fixture.record.get(key).asInstanceOf[Array[Double]].toList
        case expected : String =>
          fixture.record.get(key).asInstanceOf[Array[Any]].toList
      }
=======
      "submission_date"       -> "2016-01-28T00:00:00.000Z",
      "sample_id"             -> 42.0,
      "size"                  -> 93691.0,
      "geo_country"           -> "US",
      "geo_city"              -> "New York"
    )
    for ((key, value) <- fieldValues) {
      val records = fixture.record.get(key).asInstanceOf[Array[Any]].toList
>>>>>>> 098339b6
      assert(records.length == fixture.payloads.length)
      records.foreach{ x =>
        assert(x == value)
      }
    }
  }

  "payload.info" must "be converted correctly" in {
    val flashRecords = fixture.record.get("flash_version").asInstanceOf[Array[Any]].toList
    assert(flashRecords.length == fixture.payloads.length)
    flashRecords.foreach{ x =>
      val record = x.asInstanceOf[String]
      assert(record == "19.0.0.226")
    }

    val reasonRecords = fixture.record.get("reason").asInstanceOf[Array[Any]].toList
    assert(reasonRecords.length == fixture.payloads.length)
    reasonRecords.foreach{ x =>
      val record = x.asInstanceOf[String]
      assert(record == "shutdown")
    }
  }

  "environment.build" must "be converted correctly" in {
    val records = fixture.record.get("build").asInstanceOf[Array[Any]].toList
    assert(records.length == fixture.payloads.length)
    records.foreach{ x =>
      val record = x.asInstanceOf[Record]
      assert(record.get("build_id") == "20160101001100")
    }
  }

  "environment.profile" must "be converted correctly" in {
    val creationDates = fixture.record.get("profile_creation_date").asInstanceOf[Array[Any]].toList
    assert(creationDates.length == fixture.payloads.length)
    creationDates.foreach{ x =>
      val creationDate = x.asInstanceOf[String]
      assert(creationDate == "2016-01-24T05:58:32.000Z")
    }
    val resetDates = fixture.record.get("profile_reset_date").asInstanceOf[Array[Any]].toList
    assert(resetDates.length == fixture.payloads.length)
    resetDates.foreach{ x =>
      val resetDate = x.asInstanceOf[String]
      assert(resetDate == "2016-02-04T19:45:12.000Z")
    }
  }

  "environment.partner" must "be converted correctly" in {
    val records = fixture.record.get("partner").asInstanceOf[Array[Any]].toList
    assert(records.length == fixture.payloads.length)
    records.foreach{ x =>
      val record = x.asInstanceOf[Record]
      assert(record.get("partner_names").asInstanceOf[Array[Any]].toList == List("A", "B", "C"))
    }
  }

  "environment.system" must "be converted correctly" in {
    val records = fixture.record.get("system").asInstanceOf[Array[Any]].toList
    assert(records.length == fixture.payloads.length)
    records.foreach{ x =>
      val record = x.asInstanceOf[Record]
      assert(record.get("memory_mb") == 2048)
      assert(record.get("cpu").asInstanceOf[Record].get("count") == 4)
    }
  }

  "environment.settings" must "be converted correctly" in {
    val records = fixture.record.get("settings").asInstanceOf[Array[Any]].toList
    assert(records.length == fixture.payloads.length)
    records.foreach{ x =>
      val record = x.asInstanceOf[Record]
      assert(record.get("e10s_enabled") == true)
    }
  }

  "environment.addons.activeAddons" must "be converted correctly" in {
    val records = fixture.record.get("active_addons").asInstanceOf[Array[Any]].toList
    assert(records.length == fixture.payloads.length)
    records.foreach{ x =>
      val record = x.asInstanceOf[java.util.Map[String, Any]]
      assert(record.get("jid0-edalmuivkozlouyij0lpdx548bc@jetpack").asInstanceOf[Record].get("name") == "geckoprofiler")
    }
  }

  "environment.addons.theme" must "be converted correctly" in {
    val records = fixture.record.get("theme").asInstanceOf[Array[Any]].toList
    assert(records.length == fixture.payloads.length)
    records.foreach{ x =>
      val record = x.asInstanceOf[Record]
      assert(record.get("description") == "The default theme.")
    }
  }

  "environment.addons.activePlugins" must "be converted correctly" in {
    val records = fixture.record.get("active_plugins").asInstanceOf[Array[Any]].toList
    assert(records.length == fixture.payloads.length)
    records.foreach{ x =>
      val record = x.asInstanceOf[Array[Any]](0).asInstanceOf[Record]
      assert(record.get("blocklisted") == false)
    }
  }

  "environment.addons.activeGMPlugins" must "be converted correctly" in {
    val records = fixture.record.get("active_gmp_plugins").asInstanceOf[Array[Any]].toList
    assert(records.length == fixture.payloads.length)
    records.foreach{ x =>
      val record = x.asInstanceOf[java.util.Map[String, Any]]
      assert(record.get("gmp-eme-adobe").asInstanceOf[Record].get("apply_background_updates") == 1)
    }
  }

  "environment.addons.activeExperiment" must "be converted correctly" in {
    val records = fixture.record.get("active_experiment").asInstanceOf[Array[Any]].toList
    assert(records.length == fixture.payloads.length)
    records.foreach{ x =>
      val record = x.asInstanceOf[Record]
      assert(record.get("id") == "A")
    }
  }

   "Top-level measurements" must "be converted correctly" in {
    assert(fixture.record.get("client_id") == fixture.payloads(0)("clientId"))
    assert(fixture.record.get("os") == fixture.payloads(0)("os"))
    assert(fixture.record.get("normalized_channel") == fixture.payloads(0)("normalizedChannel"))
  }

  "payload.simpleMeasurements" must "be converted correctly" in {
    val records = fixture.record.get("simple_measurements").asInstanceOf[Array[Any]].toList
    assert(records.length == fixture.payloads.length)
    records.foreach{ x =>
      val record = x.asInstanceOf[Record]
      assert(record.get("uptime").asInstanceOf[Long] == 18)
    }
  }

  "Flag histograms" must "be converted correctly" in {
    val histograms = fixture.record.get("telemetry_test_flag").asInstanceOf[Array[Any]].toList
    assert(histograms.length == fixture.payloads.length)
    histograms.zip(Stream.continually(true)).foreach{case (x, y) => assert(x == y)}
  }

  "Boolean histograms" must "be converted correctly" in {
    val histograms = fixture.record.get("devtools_toolbox_opened_boolean").asInstanceOf[Array[Any]].toList
    assert(histograms.length == fixture.payloads.length)
    histograms.foreach(h => assert(h.asInstanceOf[Array[Int]].toList == List(42, 0)))
  }

  "Count histograms" must "be converted correctly" in {
    val histograms = fixture.record.get("update_check_no_update_external").asInstanceOf[Array[Any]].toList
    assert(histograms.length == fixture.payloads.length)
    histograms.zip(Stream.continually(42)).foreach{case (x, y) => assert(x== y)}
  }

  "Enumerated histograms" must "be converted correctly" in {
    val histograms = fixture.record.get("places_backups_daysfromlast").asInstanceOf[Array[Any]]
    assert(histograms.length == fixture.payloads.length)
    for(h <- histograms) {
      val histogram = h.asInstanceOf[Array[Int]]
      assert(histogram.length == 16)

      for((value, key) <- histogram.zipWithIndex) {
        if (key == 1)
          assert(value == 42)
        else
          assert(value == 0)
      }
    }
  }

  "Linear histograms" must "be converted correctly" in {
    val records = fixture.record.get("gc_budget_ms").asInstanceOf[Array[Any]].toList
    assert(records.length == fixture.payloads.length)

    val reference = Array(0, 42, 0, 0, 0, 0, 0, 0, 0, 0)
    records.foreach{ x =>
      val tmp = x.asInstanceOf[Record]
      assert(tmp.get("sum") == 42L)
      assert(tmp.get("values").asInstanceOf[Array[Int]].toList == reference.toList)
    }
  }

  "Exponential histograms" must "be converted correctly" in {
    val records = fixture.record.get("gc_ms").asInstanceOf[Array[Any]].toList
    assert(records.length == fixture.payloads.length)

    val reference = Array.fill(50){0}
    reference(1) = 42

    records.foreach{ x =>
      val tmp = x.asInstanceOf[Record]
      assert(tmp.get("sum") == 42L)
      assert(tmp.get("values").asInstanceOf[Array[Int]].toList == reference.toList)
    }
  }

  "Keyed enumerated histograms" must "be converted correctly" in {
    // Keyed boolean histograms follow a similar structure
    val records = fixture.record.get("addon_shim_usage").asInstanceOf[java.util.Map[String, Array[Any]]].asScala
    assert(records.size == 1)

    for(h <- records("foo")) {
      val histogram = h.asInstanceOf[Array[Int]]
      assert(histogram.length == 16)

      for((value, key) <- histogram.zipWithIndex) {
        if (key == 1)
          assert(value == 42)
        else
          assert(value == 0)
      }
    }
  }

  "Keyed count histograms" must "be converted correctly" in {
    // Keyed flag histograms follow a similar structure
    val searchCounts = fixture.record.get("search_counts").asInstanceOf[java.util.Map[String, Array[Any]]].asScala
    assert(searchCounts.size == 1)

    val histograms = searchCounts("foo")
    assert(histograms.length == fixture.payloads.length)

    histograms.zip(Stream.continually(42)).foreach{case (x, y) => assert(x== y)}
  }

  "Keyed exponential histograms" must "be converted correctly" in {
    // Keyed linear histograms follow a similar structure
    val records = fixture.record.get("devtools_perftools_selected_view_ms").asInstanceOf[java.util.Map[String, Array[Any]]].asScala
    assert(records.size == 1)

    val histograms = records("foo")
    val reference = Array.fill(20){0}
    reference(1) = 42

    histograms.foreach{ x =>
      val tmp = x.asInstanceOf[Record]
      assert(tmp.get("sum") == 42L)
      assert(tmp.get("values").asInstanceOf[Array[Int]].toList == reference.toList)
    }
  }
}<|MERGE_RESOLUTION|>--- conflicted
+++ resolved
@@ -195,23 +195,6 @@
 
   "top level fields" must "be converted correctly" in {
     val fieldValues = Array(
-<<<<<<< HEAD
-      "submission_date"    -> "20160128",
-      "sample_id"          -> 42.0,
-      "size"               -> 93691.0,
-      "creation_timestamp" -> 1.45393974518300006E18,
-      "geo_country"        -> "US",
-      "geo_city"           -> "New York",
-      "dnt_header"         -> "1"
-    )
-    for ((key, value) <- fieldValues) {
-      val records = value match {
-        case expected : Double =>
-          fixture.record.get(key).asInstanceOf[Array[Double]].toList
-        case expected : String =>
-          fixture.record.get(key).asInstanceOf[Array[Any]].toList
-      }
-=======
       "submission_date"       -> "2016-01-28T00:00:00.000Z",
       "sample_id"             -> 42.0,
       "size"                  -> 93691.0,
@@ -220,7 +203,6 @@
     )
     for ((key, value) <- fieldValues) {
       val records = fixture.record.get(key).asInstanceOf[Array[Any]].toList
->>>>>>> 098339b6
       assert(records.length == fixture.payloads.length)
       records.foreach{ x =>
         assert(x == value)
