package telemetry.test

import org.json4s.JsonDSL._
import org.json4s.jackson.JsonMethods._
import org.scalatest.{FlatSpec, Matchers, PrivateMethodTester}
import telemetry.streams.Longitudinal
import org.apache.avro.{Schema, SchemaBuilder}
import org.apache.avro.generic.{GenericRecord, GenericData, GenericRecordBuilder}
import org.apache.avro.generic.GenericData.Record
import scala.collection.JavaConversions._
import scala.collection.JavaConverters._
import telemetry.parquet.ParquetFile

class LongitudinalTest extends FlatSpec with Matchers with PrivateMethodTester{
  def fixture = {
    def createPayload(idx: Int): Map[String, Any] = {
      // TODO: Use Scala Map and List directly?
      val histograms =
        ("TELEMETRY_TEST_FLAG" ->
           ("values" -> ("0" -> 1) ~ ("1" -> 0)) ~
           ("sum"    -> 0)) ~
        ("DEVTOOLS_TOOLBOX_OPENED_BOOLEAN" ->
           ("values" -> ("0" -> 42)) ~
           ("sum"    -> 0)) ~
        ("UPDATE_CHECK_NO_UPDATE_EXTERNAL" ->
           ("values" -> ("0" -> 42)) ~
           ("sum"    -> 42)) ~
        ("PLACES_BACKUPS_DAYSFROMLAST" ->
           ("values" -> ("1" -> 42)) ~
           ("sum"    -> 42)) ~
        ("GC_BUDGET_MS" ->
           ("values" -> ("1" -> 42)) ~
           ("sum"    -> 42)) ~
        ("GC_MS" ->
           ("values" -> ("1" -> 42)) ~
           ("sum"    -> 42))

      val keyedHistograms =
        ("ADDON_SHIM_USAGE" ->
           ("foo" ->
             ("values" -> ("1" -> 42)) ~
             ("sum"    -> 42))) ~
        ("SEARCH_COUNTS" ->
           ("foo" ->
              ("values" -> ("0" -> 42)) ~
              ("sum"    -> 42))) ~
        ("DEVTOOLS_PERFTOOLS_SELECTED_VIEW_MS" ->
           ("foo" ->
              ("values" -> ("1" -> 42)) ~
              ("sum"    -> 42)))

      val simpleMeasurements =
        ("uptime" -> 18L)

      val threadHangStats =
        List(
          ("name" -> "Gecko") ~
          ("activity" ->
            ("ranges" -> List(0, 1, 3, 7, 15)) ~
            ("values" -> ("0" -> 1) ~ ("1" -> 0)) ~
            ("sum"    -> 0)) ~
          ("hangs" ->
            List(
              ("histogram" ->
                ("ranges" -> List(0, 1, 3, 7, 15)) ~
                ("values" -> ("0" -> 1) ~ ("1" -> 0)) ~
                ("sum"    -> 0)) ~
              ("stack" -> List("A", "B", "C"))
            ))
        )

      val build =
        ("applicationId"   -> "{ec8030f7-c20a-464f-9b0e-13a3a9e97384}") ~
        ("applicationName" -> "Firefox") ~
        ("architecture"    -> "x86-64") ~
        ("buildId"         -> "20160101001100") ~
        ("version"         -> "46.0a2") ~
        ("vendor"          -> "Mozilla") ~
        ("platformVersion" -> "46.0a2") ~
        ("xpcomAbi"        -> "x86_64-gcc3")

      val partner =
        ("partnerNames" -> List("A", "B", "C"))

      val profile =
        ("creationDate" -> 1453615112) ~
        ("resetDate"    -> 1454615112)

      val settings =
        ("e10sEnabled" -> true) ~
        ("userPrefs" -> Map("browser.download.lastDir" -> "/home/anthony/Desktop"))

      val system =
          ("cpu" -> ("count" -> 4)) ~
          ("os" ->
             ("name"    -> "Windows_NT") ~
             ("locale"  -> "en_US") ~
             ("version" -> "6.1")) ~
          ("hdd" ->
             ("profile" ->
                ("revision" -> "12345") ~
                ("model"    -> "SAMSUNG X"))) ~
          ("gfx" ->
             ("adapters" -> List(
                ("RAM" -> 1024) ~ ("description" -> "FOO1") ~ ("deviceID" -> "1") ~ ("vendorID" -> "Vendor1") ~ ("GPUActive" -> true),
                ("RAM" -> 1024) ~ ("description" -> "FOO2") ~ ("deviceID" -> "2") ~ ("vendorID" -> "Vendor2") ~ ("GPUActive" -> false)
              )))
      val info =
        ("subsessionStartDate" -> "2015-12-09T00:00:00.0-08:00") ~
        ("profileSubsessionCounter" -> (1000 - idx))

<<<<<<< HEAD
      val addons =
          ("activeAddons" -> Map(
            "jid0-edalmuivkozlouyij0lpdx548bc@jetpack" ->
              ("name" -> "geckoprofiler") ~ ("version" -> "1.16.14")
          )) ~
          ("theme" ->
            ("id"          -> "{972ce4c6-7e08-4474-a285-3208198ce6fd}") ~
            ("description" -> "The default theme.")) ~
          ("activePlugins" -> List(
            ("blocklisted" -> false) ~
            ("description" -> "Adobe PDF Plug-In For Firefox and Netscape 10.1.16") ~
            ("clicktoplay" -> true)
          )) ~
          ("activeGMPlugins" -> Map(
            "gmp-eme-adobe" ->
              ("applyBackgroundUpdates" -> 1) ~ ("userDisabled" -> false),
            "gmp-gmpopenh264" ->
              ("applyBackgroundUpdates" -> 1) ~ ("userDisabled" -> false)
          )) ~
          ("activeExperiment" ->
            ("id" -> "A") ~
            ("branch" -> "B"))

      val info =
        ("addons"          -> "%7B972ce4c6-7e08-4474-a285-3208198ce6fd%7D:46.0a2,jid0-edalmuivkozlouyij0lpdx548bc%40jetpack:1.16.14,%40statuser:0.1.4,loop%40mozilla.org:0.1,firefox%40getpocket.com:46.0a2") ~
        ("asyncPluginInit" -> false) ~
        ("flashVersion"    -> "11.2.202.559") ~
        ("revision"        -> "https://hg.mozilla.org/releases/mozilla-aurora/rev/980fea2f7011")

      Map("clientId"                   -> "26c9d181-b95b-4af5-bb35-84ebf0da795d",
          "os"                         -> "Windows_NT",
          "creationTimestamp"          -> creationTimestamp,
          "payload.info"               -> compact(render(info)),
          "payload.simpleMeasurements" -> compact(render(simpleMeasurements)),
          "payload.histograms"         -> compact(render(histograms)),
          "payload.keyedHistograms"    -> compact(render(keyedHistograms)),
          "payload.threadHangStats"    -> compact(render(threadHangStats)),
          "environment.build"          -> compact(render(build)),
          "environment.partner"        -> compact(render(partner)),
          "environment.profile"        -> compact(render(profile)),
          "environment.settings"       -> compact(render(settings)),
          "environment.system"         -> compact(render(system)),
          "environment.addons"         -> compact(render(addons)))
=======
      val settings =
        ("e10sEnabled" -> true)

      val build =
        ("buildId" -> "20160101001100")

      Map("clientId" -> "26c9d181-b95b-4af5-bb35-84ebf0da795d",
          "os" -> "Windows_NT",
          "documentId" -> idx.toString,
          "payload.histograms" -> compact(render(histograms)),
          "payload.keyedHistograms" -> compact(render(keyedHistograms)),
          "environment.system" -> compact(render(system)),
          "environment.settings" -> compact(render(settings)),
          "environment.build" -> compact(render(build)),
          "payload.info" -> compact(render(info)))
>>>>>>> 74a91db7
    }

    new {
      private val view = Longitudinal()

      private val buildSchema = PrivateMethod[Schema]('buildSchema)
      private val buildRecord = PrivateMethod[Option[GenericRecord]]('buildRecord)

      val schema = view invokePrivate buildSchema()
      val payloads = for (i <- 1 to 10) yield createPayload(i)
      val dupes = for (i <- 1 to 10) yield createPayload(1)
      val record = (view invokePrivate buildRecord((payloads ++ dupes).toIterable, schema)).get
    }
  }

  "Records" can "be serialized" in {
    ParquetFile.serialize(List(fixture.record).toIterator, fixture.schema)
  }

  "payload.threadHangStats" must "be converted correctly" in {
    val activity = fixture.record.get("threadHangActivity").asInstanceOf[Array[java.util.Map[String, GenericData.Record]]].toList
    assert(activity.length == fixture.payloads.length)
    activity.foreach{ x =>
      val histogram = x.get("Gecko").get("values")
      assert(histogram.asInstanceOf[Array[Long]].toList == List(1L, 0L, 0L, 0L, 0L))
    }

    val hangs = fixture.record.get("threadHangStacks").asInstanceOf[Array[java.util.Map[String, java.util.Map[String, GenericData.Record]]]].toList
    assert(hangs.length == fixture.payloads.length)
    hangs.foreach{ x =>
      val histogram = x.get("Gecko").get("A\nB\nC").get("values")
      assert(histogram.asInstanceOf[Array[Long]].toList == List(1L, 0L, 0L, 0L, 0L))
    }
  }

  "payload.info" must "be converted correctly" in {
    val records = fixture.record.get("info").asInstanceOf[Array[Any]].toList
    assert(records.length == fixture.payloads.length)
    records.foreach{ x =>
      val record = x.asInstanceOf[Record]
      assert(record.get("flashVersion") == "11.2.202.559")
    }
  }

  "environment.build" must "be converted correctly" in {
    val records = fixture.record.get("build").asInstanceOf[Array[Any]].toList
    assert(records.length == fixture.payloads.length)
    records.foreach{ x =>
      val record = x.asInstanceOf[Record]
      assert(record.get("buildId") == "20160101001100")
    }
  }

  "environment.profile" must "be converted correctly" in {
    val records = fixture.record.get("profile").asInstanceOf[Array[Any]].toList
    assert(records.length == fixture.payloads.length)
    records.foreach{ x =>
      val record = x.asInstanceOf[Record]
      assert(record.get("creationDate") == 1453615112)
    }
  }

  "environment.partner" must "be converted correctly" in {
    val records = fixture.record.get("partner").asInstanceOf[Array[Any]].toList
    assert(records.length == fixture.payloads.length)
    records.foreach{ x =>
      val record = x.asInstanceOf[Record]
      assert(record.get("partnerNames").asInstanceOf[Array[Any]].toList == List("A", "B", "C"))
    }
  }

  "environment.system" must "be converted correctly" in {
    val records = fixture.record.get("system").asInstanceOf[Array[Any]].toList
    assert(records.length == fixture.payloads.length)
    records.foreach{ x =>
      val record = x.asInstanceOf[Record]
      assert(record.get("cpu").asInstanceOf[Record].get("count") == 4)
    }
  }

  "environment.settings" must "be converted correctly" in {
    val records = fixture.record.get("settings").asInstanceOf[Array[Any]].toList
    assert(records.length == fixture.payloads.length)
    records.foreach{ x =>
      val record = x.asInstanceOf[Record]
      assert(record.get("e10sEnabled") == true)
    }
  }

  "environment.addons.activeAddons" must "be converted correctly" in {
    val records = fixture.record.get("activeAddons").asInstanceOf[Array[Any]].toList
    assert(records.length == fixture.payloads.length)
    records.foreach{ x =>
      val record = x.asInstanceOf[java.util.Map[String, Any]]
      assert(record.get("jid0-edalmuivkozlouyij0lpdx548bc@jetpack").asInstanceOf[Record].get("name") == "geckoprofiler")
    }
  }

  "environment.addons.theme" must "be converted correctly" in {
    val records = fixture.record.get("theme").asInstanceOf[Array[Any]].toList
    assert(records.length == fixture.payloads.length)
    records.foreach{ x =>
      val record = x.asInstanceOf[Record]
      assert(record.get("description") == "The default theme.")
    }
  }

  "environment.addons.activePlugins" must "be converted correctly" in {
    val records = fixture.record.get("activePlugins").asInstanceOf[Array[Any]].toList
    assert(records.length == fixture.payloads.length)
    records.foreach{ x =>
      val record = x.asInstanceOf[Array[Any]](0).asInstanceOf[Record]
      assert(record.get("blocklisted") == false)
    }
  }

  "environment.addons.activeGMPlugins" must "be converted correctly" in {
    val records = fixture.record.get("activeGMPlugins").asInstanceOf[Array[Any]].toList
    assert(records.length == fixture.payloads.length)
    records.foreach{ x =>
      val record = x.asInstanceOf[java.util.Map[String, Any]]
      assert(record.get("gmp-eme-adobe").asInstanceOf[Record].get("applyBackgroundUpdates") == 1)
    }
  }

  "environment.addons.activeExperiment" must "be converted correctly" in {
    val records = fixture.record.get("activeExperiment").asInstanceOf[Array[Any]].toList
    assert(records.length == fixture.payloads.length)
    records.foreach{ x =>
      val record = x.asInstanceOf[Record]
      assert(record.get("id") == "A")
    }
  }

   "Top-level measurements" must "be converted correctly" in {
    assert(fixture.record.get("clientId") == fixture.payloads(0)("clientId"))
    assert(fixture.record.get("os") == fixture.payloads(0)("os"))
  }

<<<<<<< HEAD
  "creationTimestamp" must "be converted correctly" in {
    val creationTimestamps = fixture.record.get("creationTimestamp").asInstanceOf[Array[Double]].toList
    assert(creationTimestamps.length == fixture.payloads.length)
    creationTimestamps.zip(fixture.payloads.map(_("creationTimestamp"))).foreach{case (x, y) => assert(x == y)}
  }

  "payload.simpleMeasurements" must "be converted correctly" in {
    val values = fixture.record.get("simpleMeasurements").asInstanceOf[Array[Any]].toList
    assert(values.length == fixture.payloads.length)
    values.foreach{ x =>
      val entry = x.asInstanceOf[java.util.Map[String, Any]]
      assert(entry.get("uptime").asInstanceOf[Long] == 18)
    }
  }

=======
>>>>>>> 74a91db7
  "Flag histograms" must "be converted correctly" in {
    val histograms = fixture.record.get("TELEMETRY_TEST_FLAG").asInstanceOf[Array[Any]].toList
    assert(histograms.length == fixture.payloads.length)
    histograms.zip(Stream.continually(true)).foreach{case (x, y) => assert(x == y)}
  }

  "Boolean histograms" must "be converted correctly" in {
    val histograms = fixture.record.get("DEVTOOLS_TOOLBOX_OPENED_BOOLEAN").asInstanceOf[Array[Any]].toList
    assert(histograms.length == fixture.payloads.length)
    histograms.foreach(h => assert(h.asInstanceOf[Array[Int]].toList == List(42L, 0)))
  }

  "Count histograms" must "be converted correctly" in {
    val histograms = fixture.record.get("UPDATE_CHECK_NO_UPDATE_EXTERNAL").asInstanceOf[Array[Any]].toList
    assert(histograms.length == fixture.payloads.length)
    histograms.zip(Stream.continually(42)).foreach{case (x, y) => assert(x== y)}
  }

  "Enumerated histograms" must "be converted correctly" in {
    val histograms = fixture.record.get("PLACES_BACKUPS_DAYSFROMLAST").asInstanceOf[Array[Any]]
    assert(histograms.length == fixture.payloads.length)
    for(h <- histograms) {
      val histogram = h.asInstanceOf[Array[Int]]
      assert(histogram.length == 16)

      for((value, key) <- histogram.zipWithIndex) {
        if (key == 1)
          assert(value == 42)
        else
          assert(value == 0)
      }
    }
  }

  "Linear histograms" must "be converted correctly" in {
    val records = fixture.record.get("GC_BUDGET_MS").asInstanceOf[Array[Any]].toList
    assert(records.length == fixture.payloads.length)

    val reference = Array(0, 42, 0, 0, 0, 0, 0, 0, 0, 0)
    records.foreach{ x =>
      val tmp = x.asInstanceOf[Record]
      assert(tmp.get("sum") == 42L)
      assert(tmp.get("values").asInstanceOf[Array[Int]].toList == reference.toList)
    }
  }

  "Exponential histograms" must "be converted correctly" in {
    val records = fixture.record.get("GC_MS").asInstanceOf[Array[Any]].toList
    assert(records.length == fixture.payloads.length)

    val reference = Array.fill(50){0}
    reference(1) = 42

    records.foreach{ x =>
      val tmp = x.asInstanceOf[Record]
      assert(tmp.get("sum") == 42L)
      assert(tmp.get("values").asInstanceOf[Array[Int]].toList == reference.toList)
    }
  }

  "Keyed enumerated histograms" must "be converted correctly" in {
    // Keyed boolean histograms follow a similar structure
    val records = fixture.record.get("ADDON_SHIM_USAGE").asInstanceOf[java.util.Map[String, Array[Any]]].asScala
    assert(records.size == 1)

    for(h <- records("foo")) {
      val histogram = h.asInstanceOf[Array[Int]]
      assert(histogram.length == 16)

      for((value, key) <- histogram.zipWithIndex) {
        if (key == 1)
          assert(value == 42)
        else
          assert(value == 0)
      }
    }
  }

  "Keyed count histograms" must "be converted correctly" in {
    // Keyed flag histograms follow a similar structure
    val searchCounts = fixture.record.get("SEARCH_COUNTS").asInstanceOf[java.util.Map[String, Array[Any]]].asScala
    assert(searchCounts.size == 1)

    val histograms = searchCounts("foo")
    assert(histograms.length == fixture.payloads.length)

    histograms.zip(Stream.continually(42)).foreach{case (x, y) => assert(x== y)}
  }

  "Keyed exponential histograms" must "be converted correctly" in {
    // Keyed linear histograms follow a similar structure
    val records = fixture.record.get("DEVTOOLS_PERFTOOLS_SELECTED_VIEW_MS").asInstanceOf[java.util.Map[String, Array[Any]]].asScala
    assert(records.size == 1)

    val histograms = records("foo")
    val reference = Array.fill(20){0}
    reference(1) = 42

    histograms.foreach{ x =>
      val tmp = x.asInstanceOf[Record]
      assert(tmp.get("sum") == 42L)
      assert(tmp.get("values").asInstanceOf[Array[Int]].toList == reference.toList)
    }
  }
}<|MERGE_RESOLUTION|>--- conflicted
+++ resolved
@@ -109,7 +109,6 @@
         ("subsessionStartDate" -> "2015-12-09T00:00:00.0-08:00") ~
         ("profileSubsessionCounter" -> (1000 - idx))
 
-<<<<<<< HEAD
       val addons =
           ("activeAddons" -> Map(
             "jid0-edalmuivkozlouyij0lpdx548bc@jetpack" ->
@@ -141,7 +140,7 @@
 
       Map("clientId"                   -> "26c9d181-b95b-4af5-bb35-84ebf0da795d",
           "os"                         -> "Windows_NT",
-          "creationTimestamp"          -> creationTimestamp,
+          "documentId" -> idx.toString,
           "payload.info"               -> compact(render(info)),
           "payload.simpleMeasurements" -> compact(render(simpleMeasurements)),
           "payload.histograms"         -> compact(render(histograms)),
@@ -153,23 +152,6 @@
           "environment.settings"       -> compact(render(settings)),
           "environment.system"         -> compact(render(system)),
           "environment.addons"         -> compact(render(addons)))
-=======
-      val settings =
-        ("e10sEnabled" -> true)
-
-      val build =
-        ("buildId" -> "20160101001100")
-
-      Map("clientId" -> "26c9d181-b95b-4af5-bb35-84ebf0da795d",
-          "os" -> "Windows_NT",
-          "documentId" -> idx.toString,
-          "payload.histograms" -> compact(render(histograms)),
-          "payload.keyedHistograms" -> compact(render(keyedHistograms)),
-          "environment.system" -> compact(render(system)),
-          "environment.settings" -> compact(render(settings)),
-          "environment.build" -> compact(render(build)),
-          "payload.info" -> compact(render(info)))
->>>>>>> 74a91db7
     }
 
     new {
@@ -309,13 +291,6 @@
     assert(fixture.record.get("os") == fixture.payloads(0)("os"))
   }
 
-<<<<<<< HEAD
-  "creationTimestamp" must "be converted correctly" in {
-    val creationTimestamps = fixture.record.get("creationTimestamp").asInstanceOf[Array[Double]].toList
-    assert(creationTimestamps.length == fixture.payloads.length)
-    creationTimestamps.zip(fixture.payloads.map(_("creationTimestamp"))).foreach{case (x, y) => assert(x == y)}
-  }
-
   "payload.simpleMeasurements" must "be converted correctly" in {
     val values = fixture.record.get("simpleMeasurements").asInstanceOf[Array[Any]].toList
     assert(values.length == fixture.payloads.length)
@@ -325,8 +300,6 @@
     }
   }
 
-=======
->>>>>>> 74a91db7
   "Flag histograms" must "be converted correctly" in {
     val histograms = fixture.record.get("TELEMETRY_TEST_FLAG").asInstanceOf[Array[Any]].toList
     assert(histograms.length == fixture.payloads.length)
