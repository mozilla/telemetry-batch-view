package telemetry

import DerivedStream.s3
import awscala.s3._
import com.typesafe.config._
import java.io.File
import java.util.UUID
import org.apache.hadoop.fs.Path
import org.apache.spark.SparkConf
import org.apache.spark.SparkContext
import org.apache.spark.rdd.RDD
import org.joda.time.{Days, DateTime}
import org.joda.time.format.DateTimeFormat
import org.json4s._
import org.json4s.jackson.JsonMethods._
import scala.collection.JavaConverters._
import scala.io.Source
import telemetry.streams.{E10sExperiment, ExecutiveStream, Churn, Longitudinal, MainSummary}
import telemetry.utils.Utils

// key is the S3 filename, size is the object size in bytes.
case class ObjectSummary(key: String, size: Long) // S3ObjectSummary can't be serialized

abstract class DerivedStream extends java.io.Serializable{
  private val appConf = ConfigFactory.load()
  private val parquetBucket = Bucket(appConf.getString("app.parquetBucket"))
  private val metaBucket = Bucket("net-mozaws-prod-us-west-2-pipeline-metadata")
  protected lazy val metaSources = {
    val Some(sourcesObj) = metaBucket.get(s"sources.json")
    parse(Source.fromInputStream(sourcesObj.getObjectContent()).getLines().mkString("\n"))
  }
  private lazy val metaPrefix = {
    val JString(metaPrefix) = metaSources \\ streamName \\ "metadata_prefix"
    metaPrefix
  }
  
  protected val clsName = Utils.uncamelize(this.getClass.getSimpleName.replace("$", ""))  // Use classname as stream prefix on S3
  protected lazy val partitioning = {
    val Some(schemaObj) = metaBucket.get(s"$metaPrefix/schema.json")
    val schema = Source.fromInputStream(schemaObj.getObjectContent()).getLines().mkString("\n")
    Partitioning(schema)
  }

  protected def isS3PrefixEmpty(prefix: String): Boolean = {
    s3.objectSummaries(parquetBucket, s"$clsName/$prefix").isEmpty
  }

  protected def uploadLocalFileToS3(path: Path, prefix: String) {
    val uuid = UUID.randomUUID.toString
    val key = s"$clsName/$prefix/$uuid"
    val file = new File(path.toUri())
    val bucketName = parquetBucket.name
    println(s"Uploading Parquet file to $bucketName/$key")
    s3.putObject(bucketName, key, file)
    file.delete()
  }

  protected def streamName: String
  protected def filterPrefix: String = ""
  protected def transform(sc: SparkContext, bucket: Bucket, input: RDD[ObjectSummary], from: String, to: String)
}

object DerivedStream {
  private type OptionMap = Map[Symbol, String]

  implicit lazy val s3: S3 = S3()
  private lazy val metadataBucket = Bucket("net-mozaws-prod-us-west-2-pipeline-metadata")

  private def parseOptions(args: Array[String]): OptionMap = {
    def nextOption(map : OptionMap, list: List[String]) : OptionMap = {
      def isSwitch(s : String) = (s(0) == '-')
      list match {
        case Nil => map
        case "--from-date" :: value :: tail =>
          nextOption(map ++ Map('fromDate -> value), tail)
        case "--to-date" :: value :: tail =>
          nextOption(map ++ Map('toDate -> value), tail)
        case string :: opt2 :: tail if isSwitch(opt2) =>
          nextOption(map ++ Map('stream -> string), list.tail)
        case string :: Nil =>  nextOption(map ++ Map('stream -> string), list.tail)
        case option :: tail => Map()
      }
    }

    nextOption(Map(), args.toList)
  }

  private def S3Prefix(logical: String): String = {
    val Some(sourcesObj) = metadataBucket.get(s"sources.json")
    val sources = parse(Source.fromInputStream(sourcesObj.getObjectContent()).getLines().mkString("\n"))
    val JString(prefix) = sources \\ logical \\ "prefix"
    prefix
  }

  private def S3ls(bucket: Bucket, prefix: String, delimiter: String = "/"): Stream[String] = {
    import com.amazonaws.services.s3.model.{ ListObjectsRequest, ObjectListing }

    val request = new ListObjectsRequest().withBucketName(bucket.getName).withPrefix(prefix).withDelimiter(delimiter)
    val firstListing = s3.listObjects(request)

    def completeStream(listing: ObjectListing): Stream[String] = {
      val prefixes = listing.getCommonPrefixes.asScala.toStream
      prefixes #::: (if (listing.isTruncated) completeStream(s3.listNextBatchOfObjects(listing)) else Stream.empty)
    }

    completeStream(firstListing)
  }

  private def matchingPrefixes(bucket: Bucket, prefixes: Stream[String], pattern: List[String]): Stream[String] = {
    if (pattern.isEmpty) {
      prefixes
    } else {
      val matching = prefixes
        .flatMap(prefix => S3ls(bucket, prefix))
        .filter(prefix => (pattern.head == "*" || prefix.endsWith(pattern.head + "/")))
      matchingPrefixes(bucket, matching, pattern.tail)
    }
  }

  private def convert(converter: DerivedStream, from: String, to: String) {
    val formatter = DateTimeFormat.forPattern("yyyyMMdd")
    val fromDate = formatter.parseDateTime(from)
    val toDate = formatter.parseDateTime(to)
    val daysCount = Days.daysBetween(fromDate, toDate).getDays()
    val bucket = Bucket("net-mozaws-prod-us-west-2-pipeline-data")
    val prefix = S3Prefix(converter.streamName)
    val filterPrefix = converter.filterPrefix

    val conf = new SparkConf().setAppName("telemetry-batch-view")
    conf.setMaster(conf.get("spark.master", "local[*]"))

    val sc = new SparkContext(conf)
    println("Spark parallelism level: " + sc.defaultParallelism)

    val summaries = sc.parallelize(0 to daysCount)
      .map(fromDate.plusDays(_).toString("yyyyMMdd"))
      .flatMap(date => {
                 val bucket = Bucket("net-mozaws-prod-us-west-2-pipeline-data")
                 matchingPrefixes(bucket, List("").toStream, s"$prefix/$date/$filterPrefix".split("/").toList)
                   .flatMap(prefix => s3.objectSummaries(bucket, prefix))
                   .map(summary => ObjectSummary(summary.getKey(), summary.getSize()))})

    converter.transform(sc, bucket, summaries, from, to)
  }

  def groupBySize(keys: Iterator[ObjectSummary]): List[List[ObjectSummary]] = {
    val threshold = 1L << 31
    keys.foldRight((0L, List[List[ObjectSummary]]()))(
      (x, acc) => {
        acc match {
          case (size, head :: tail) if size + x.size < threshold =>
            (size + x.size, (x :: head) :: tail)
          case (size, res) if size + x.size < threshold =>
            (size + x.size, List(x) :: res)
          case (_, res) =>
            (x.size, List(x) :: res)
        }
      })._2
  }

  def main(args: Array[String]) {
    val usage = "converter --from-date YYYYMMDD --to-date YYYYMMDD stream_name"
    val options = parseOptions(args)

    val res = for {
      stream <- options.get('stream)

      to = options.get('toDate) match {
        case Some(date) => date
        case None =>
          val formatter = DateTimeFormat.forPattern("yyyyMMdd")
          // Default to processing "yesterday" to ensure we process a complete day.
          formatter.print(DateTime.now().minusDays(1))
      }

      (from, ds) <- stream match {
        case "Longitudinal" =>
          val longitudinal = Longitudinal()
          Some(options.getOrElse('fromDate, to), longitudinal)

        case "ExecutiveStream" =>
          Some(options.getOrElse('fromDate, to), ExecutiveStream)

        case "Churn" =>
          val churn = Churn("telemetry/4/main/Firefox")
          Some(options.getOrElse('fromDate, to), churn)

<<<<<<< HEAD
        case "MainSummary" =>
          val mainSummary = MainSummary("telemetry/4/main/Firefox")
          Some(options.getOrElse('fromDate, to), mainSummary)

        case "e10s-enabled-aurora-43" =>
=======
        case "e10s-enabled-aurora-43" => // https://bugzilla.mozilla.org/show_bug.cgi?id=1193089
>>>>>>> d5c39165
          val from = options.getOrElse('fromDate, "20151022")
          val exp = E10sExperiment("e10s-enabled-aurora-20151020@experiments.mozilla.org", "telemetry/4/saved_session/Firefox/aurora/43.0a2/")
          Some(from, exp)

        case "e10s-enabled-beta-44" => // https://bugzilla.mozilla.org/show_bug.cgi?id=1229104
          val from = options.getOrElse('fromDate, "20151214")
          val exp = E10sExperiment("e10s-enabled-beta-20151214@experiments.mozilla.org", "telemetry/4/saved_session/Firefox/beta/44.0/")
          Some(from, exp)

        case "e10s-enabled-beta-45-withaddons" => // https://bugzilla.mozilla.org/show_bug.cgi?id=1241336
          val from = options.getOrElse('fromDate, "20160129")
          val exp = E10sExperiment("e10s-beta45-withaddons@experiments.mozilla.org", "telemetry/4/saved_session/Firefox/beta/45.0/")
          Some(from, exp)

        case "e10s-enabled-beta-45-withoutaddons" => // https://bugzilla.mozilla.org/show_bug.cgi?id=1244187
          val from = options.getOrElse('fromDate, "20160211")
          val exp = E10sExperiment("e10s-beta45-withoutaddons@experiments.mozilla.org", "telemetry/4/saved_session/Firefox/beta/45.0/")
          Some(from, exp)

        case "e10s-beta46-noapz" => // https://bugzilla.mozilla.org/show_bug.cgi?id=1253669
          val from = options.getOrElse('fromDate, "20160309")
          val exp = E10sExperiment("e10s-beta46-noapz@experiments.mozilla.org", "telemetry/4/saved_session/Firefox/beta/46.0/")
          Some(from, exp)

        case _ =>
          None
      }

      res = convert(ds, from, to)
    } yield res

    if (res.isEmpty)
      println(usage)
  }
}<|MERGE_RESOLUTION|>--- conflicted
+++ resolved
@@ -185,15 +185,11 @@
           val churn = Churn("telemetry/4/main/Firefox")
           Some(options.getOrElse('fromDate, to), churn)
 
-<<<<<<< HEAD
-        case "MainSummary" =>
+        case "MainSummary" => https://bugzilla.mozilla.org/show_bug.cgi?id=1260847
           val mainSummary = MainSummary("telemetry/4/main/Firefox")
           Some(options.getOrElse('fromDate, to), mainSummary)
 
-        case "e10s-enabled-aurora-43" =>
-=======
         case "e10s-enabled-aurora-43" => // https://bugzilla.mozilla.org/show_bug.cgi?id=1193089
->>>>>>> d5c39165
           val from = options.getOrElse('fromDate, "20151022")
           val exp = E10sExperiment("e10s-enabled-aurora-20151020@experiments.mozilla.org", "telemetry/4/saved_session/Firefox/aurora/43.0a2/")
           Some(from, exp)
